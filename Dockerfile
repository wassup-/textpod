FROM rust:alpine AS build

RUN apk add musl-dev perl make
RUN cargo install textpod
RUN cargo install monolith

FROM alpine
COPY --from=build /usr/local/cargo/bin/textpod /usr/bin/textpod
COPY --from=build /usr/local/cargo/bin/monolith /usr/bin/monolith

<<<<<<< HEAD
RUN apk add --no-cache tzdata
=======
RUN apk add --no-cache tzdata curl
>>>>>>> f191c7c7

WORKDIR /app/notes

HEALTHCHECK --interval=60s --retries=3 --timeout=1s \
CMD curl --silent --fail http://localhost:3000/ || exit 1

ENTRYPOINT ["textpod"]
CMD ["-p", "3000", "-l", "0.0.0.0"]<|MERGE_RESOLUTION|>--- conflicted
+++ resolved
@@ -8,11 +8,7 @@
 COPY --from=build /usr/local/cargo/bin/textpod /usr/bin/textpod
 COPY --from=build /usr/local/cargo/bin/monolith /usr/bin/monolith
 
-<<<<<<< HEAD
-RUN apk add --no-cache tzdata
-=======
 RUN apk add --no-cache tzdata curl
->>>>>>> f191c7c7
 
 WORKDIR /app/notes
 
